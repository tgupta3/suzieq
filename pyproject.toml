--- conflicted
+++ resolved
@@ -1,10 +1,6 @@
 [tool.poetry]
 name = "suzieq"
-<<<<<<< HEAD
-version = "0.16.0b1"
-=======
 version = "0.16.0"
->>>>>>> 9d55a46a
 description = "A framework and application for network observability"
 readme = 'README.md'
 repository = 'https://github.com/netenglabs/suzieq'
